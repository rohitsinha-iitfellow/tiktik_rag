"""FastAPI service exposing TikTik RAG ingestion and query flows."""
from __future__ import annotations

import logging
import math
import uuid
from dataclasses import dataclass
from pathlib import Path
from typing import Dict, List, Mapping, Optional, Sequence, Tuple, Type, TypeVar, TYPE_CHECKING

try:  # pragma: no cover - optional dependency in constrained environments
    from fastapi import FastAPI, HTTPException
except ModuleNotFoundError:  # pragma: no cover - fallback used in tests
    class HTTPException(Exception):
        def __init__(self, status_code: int, detail: str) -> None:
            super().__init__(detail)
            self.status_code = status_code
            self.detail = detail

    class FastAPI:  # type: ignore[override]
        def __init__(self, title: str | None = None) -> None:
            self.title = title
            self._routes: Dict[tuple[str, str], callable] = {}

        def post(self, path: str, response_model=None):
            def decorator(func):
                self._routes[("POST", path)] = func
                return func

            return decorator

        def get(self, path: str, response_model=None):
            def decorator(func):
                self._routes[("GET", path)] = func
                return func

            return decorator

        @property
        def routes(self) -> Dict[tuple[str, str], callable]:
            return self._routes

from .chunking import captions_to_chunks, chunk_content_chunks
from .embedding import ChunkEmbeddingPipeline, EmbeddingModel, StoredChunk
from .media_transcriber import TranscriptionResult, WhisperTranscriber
from .metadata import Caption, ContentChunk, Metadata
from .pdf_loader import PDFLoader
from .response import ResponseComposer, ResponsePayload
from .retrieval import ChunkRetriever, CrossEncoder, RetrievedChunk, SimilaritySearcher

try:  # pragma: no cover - optional dependency in constrained environments
    from pydantic import BaseModel, ValidationError
except ModuleNotFoundError:  # pragma: no cover - fallback when Pydantic unavailable
    BaseModel = object  # type: ignore[assignment]
    ValidationError = Exception  # type: ignore[assignment]
    HAS_PYDANTIC = False
else:
    HAS_PYDANTIC = True

if TYPE_CHECKING:
    from .schemas import (
        ChunkPayload,
        IngestRequest,
        IngestResponse,
        MediaIngestRequest,
        MediaIngestResponse,
        PDFIngestRequest,
        PDFIngestResponse,
        QueryRequest,
        QueryResponse,
        ReindexRequest,
        ReindexResponse,
    )

if HAS_PYDANTIC:
    from .schemas import (
        ChunkPayload,
        IngestRequest,
        IngestResponse,
        MediaIngestRequest,
        MediaIngestResponse,
        PDFIngestRequest,
        PDFIngestResponse,
        QueryRequest,
        QueryResponse,
        ReindexRequest,
        ReindexResponse,
    )

    ModelT = TypeVar("ModelT", bound=BaseModel)

    def _parse_model(
        payload: BaseModel | Mapping[str, object],
        model_type: Type[ModelT],
        *,
        context: str,
    ) -> ModelT:
        if isinstance(payload, model_type):
            return payload
        if isinstance(payload, BaseModel):
            data = payload.model_dump()
        elif isinstance(payload, Mapping):
            data = payload
        else:  # pragma: no cover - defensive programming
            raise HTTPException(status_code=400, detail=f"{context} payload must be an object")

        try:
            return model_type.model_validate(data)
        except ValidationError as exc:
            raise HTTPException(status_code=400, detail=exc.errors()) from exc


    def _chunk_payload_to_content(chunk_payload: "ChunkPayload") -> ContentChunk:
        metadata_payload = chunk_payload.metadata
        metadata = Metadata(
            source=metadata_payload.source,
            page=metadata_payload.page,
            figure=metadata_payload.figure,
            timestamp_start=metadata_payload.timestamp_start,
            timestamp_end=metadata_payload.timestamp_end,
            asset_url=metadata_payload.asset_url,
        )
        return ContentChunk(text=chunk_payload.text, metadata=metadata)


logger = logging.getLogger("tiktik_rag.service")


def _ensure_positive(name: str, value: int) -> int:
    if value <= 0:
        raise ValueError(f"{name} must be greater than zero")
    return value


@dataclass(frozen=True)
class RAGServiceConfig:
    """Configuration controlling batching and retrieval behaviour."""

    default_top_k: int = 5
    embedding_batch_size: int = 32
    reindex_batch_size: int = 256

    def __post_init__(self) -> None:
        _ensure_positive("default_top_k", self.default_top_k)
        _ensure_positive("embedding_batch_size", self.embedding_batch_size)
        _ensure_positive("reindex_batch_size", self.reindex_batch_size)


@dataclass
class ServiceMetrics:
    """Simple analytics payload for monitoring service activity."""

    ingested_documents: int = 0
    ingested_chunks: int = 0
    queries: int = 0

    def as_dict(self) -> Dict[str, int]:
        return {
            "ingested_documents": self.ingested_documents,
            "ingested_chunks": self.ingested_chunks,
            "queries": self.queries,
        }


@dataclass(frozen=True)
class DocumentRecord:
    """Metadata describing an uploaded source document."""

    doc_id: str
    kind: str
    source_path: str
    captions: Dict[int, Dict[str, str]]


class DocumentRegistry:
    """Assign and track unique identifiers for uploaded documents."""

    def __init__(self) -> None:
        self._records: Dict[str, DocumentRecord] = {}

    def _generate_id(self, prefix: str) -> str:
        return f"{prefix}-{uuid.uuid4().hex}"

    def register(
        self,
        *,
        kind: str,
        source_path: Path | str,
        requested_id: Optional[str] = None,
        captions: Optional[Mapping[int, Mapping[str, str]]] = None,
        replace_existing: bool = False,
    ) -> DocumentRecord:
        doc_id = (requested_id or self._generate_id(kind)).strip()
        if not doc_id:
            raise ValueError("document id must be a non-empty string")
        if not replace_existing and doc_id in self._records:
            raise ValueError(f"document with id '{doc_id}' is already registered")

        normalised_captions: Dict[int, Dict[str, str]] = {}
        for page, figure_map in (captions or {}).items():
            normalised_captions[int(page)] = {str(figure): str(text) for figure, text in figure_map.items()}

        record = DocumentRecord(
            doc_id=doc_id,
            kind=kind,
            source_path=str(source_path),
            captions=normalised_captions,
        )
        self._records[doc_id] = record
        return record

    def get(self, doc_id: str) -> DocumentRecord:
        return self._records[doc_id]


@dataclass(frozen=True)
class DocumentIngestionResult:
    """Outcome information after ingesting a document."""

    doc_id: str
    ingested_chunks: int
    caption_index: Dict[int, Dict[str, str]]


@dataclass(frozen=True)
class MediaIngestionResult:
    """Outcome information after ingesting an audio or video asset."""

    file_id: str
    ingested_chunks: int
    transcription: TranscriptionResult


class InMemoryVectorStore:
    """In-memory persistence backing the default service implementation."""

    def __init__(self) -> None:
        self.records: List[StoredChunk] = []

    def add(self, *, embeddings, metadatas, documents) -> None:  # type: ignore[override]
        for text, metadata, embedding in zip(documents, metadatas, embeddings):
            self.records.append(StoredChunk(text=text, metadata=dict(metadata), embedding=list(embedding)))

    def clear_source(self, source: str) -> None:
        self.records = [record for record in self.records if record.metadata.get("source") != source]


def _normalise_caption_mapping(
    doc_id: str,
    caption_payload: Mapping[int, Mapping[str, str]] | None,
) -> List[Caption]:
    if not caption_payload:
        return []
    return PDFLoader.build_captions_from_dict(doc_id, caption_payload)


def _build_asset_lookup(
    doc_id: str, asset_payload: Mapping[int, Mapping[str, str]] | None
) -> Dict[Tuple[str, int, str], str]:
    lookup: Dict[Tuple[str, int, str], str] = {}
    if not asset_payload:
        return lookup
    for page_key, figure_map in asset_payload.items():
        page = int(page_key)
        for figure_id, asset_url in figure_map.items():
            lookup[(doc_id, page, str(figure_id))] = str(asset_url)
    return lookup


def _dict_to_metadata(payload: Mapping[str, object]) -> Metadata:
    return Metadata(
        source=str(payload["source"]),
        page=int(payload["page"]) if payload.get("page") is not None else None,
        figure=str(payload["figure"]) if payload.get("figure") is not None else None,
        timestamp_start=float(payload["timestamp_start"]) if payload.get("timestamp_start") is not None else None,
        timestamp_end=float(payload["timestamp_end"]) if payload.get("timestamp_end") is not None else None,
        asset_url=str(payload["asset_url"]) if payload.get("asset_url") is not None else None,
    )


def _cosine_similarity(left: Sequence[float], right: Sequence[float]) -> float:
    if not left or not right:
        return 0.0

    numerator = sum(l * r for l, r in zip(left, right))
    left_norm = math.sqrt(sum(l * l for l in left))
    right_norm = math.sqrt(sum(r * r for r in right))
    if left_norm == 0 or right_norm == 0:
        return 0.0
    return numerator / (left_norm * right_norm)


class EmbeddingSimilaritySearcher(SimilaritySearcher):
    """Similarity search built on top of :class:`InMemoryVectorStore`."""

    def __init__(self, embedding_model: EmbeddingModel, store: InMemoryVectorStore) -> None:
        self.embedding_model = embedding_model
        self.store = store

    def search(self, query: str, *, top_k: int) -> Sequence[RetrievedChunk]:  # type: ignore[override]
        if top_k <= 0:
            raise ValueError("top_k must be greater than zero")

        if not self.store.records:
            return []

        query_embedding = list(self.embedding_model.embed([query])[0])
        ranked: List[RetrievedChunk] = []
        for record in self.store.records:
            metadata = _dict_to_metadata(record.metadata)
            chunk = ContentChunk(text=record.text, metadata=metadata)
            score = _cosine_similarity(query_embedding, record.embedding)
            ranked.append(RetrievedChunk(chunk=chunk, score=score))

        ranked.sort(key=lambda candidate: candidate.score, reverse=True)
        return ranked[:top_k]


class SimpleAnswerSynthesiser:
    """Fallback answer generator concatenating retrieved context."""

    def __call__(self, chunks: Sequence[RetrievedChunk]) -> str:
        if not chunks:
            return "No relevant information was retrieved."
        texts = [chunk.chunk.text.strip() for chunk in chunks if chunk.chunk.text.strip()]
        return "\n\n".join(texts)


class RAGService:
    """Coordinate ingestion, batch re-indexing, and querying."""

    def __init__(
        self,
        embedding_model: EmbeddingModel,
        *,
        config: RAGServiceConfig | None = None,
        cross_encoder: CrossEncoder | None = None,
        response_composer: ResponseComposer | None = None,
    ) -> None:
        self.config = config or RAGServiceConfig()
        self.metrics = ServiceMetrics()
        self.vector_store = InMemoryVectorStore()
        self.embedding_model = embedding_model
        self.document_registry = DocumentRegistry()
        self.pipeline = ChunkEmbeddingPipeline(
            embedding_model,
            self.vector_store,
            batch_size=self.config.embedding_batch_size,
        )
        self.searcher = EmbeddingSimilaritySearcher(embedding_model, self.vector_store)
        self.retriever = ChunkRetriever(self.searcher, cross_encoder=cross_encoder)
        self.response_composer = response_composer or ResponseComposer()
        self.answer_synthesiser = SimpleAnswerSynthesiser()

    def ingest(self, chunks: Sequence[ContentChunk], *, replace_existing: bool = False) -> int:
        chunk_list = list(chunks)
        if not chunk_list:
            logger.info("Received ingestion request with no chunks; skipping")
            return 0

        sources = {chunk.metadata.source for chunk in chunk_list}
        if replace_existing:
            for source in sources:
                logger.info("Clearing existing chunks for source=%s", source)
                self.vector_store.clear_source(source)

        stored = self.pipeline.ingest(chunk_list)
        self.metrics.ingested_documents += len(sources)
        self.metrics.ingested_chunks += len(stored)
        logger.info(
            "Ingested %d chunks across %d documents", len(stored), len(sources)
        )
        return len(stored)

    def ingest_pdf_document(
        self,
        pdf_path: Path | str,
        doc_id: str | None = None,
        *,
        captions: Mapping[int, Mapping[str, str]] | None = None,
        assets: Mapping[int, Mapping[str, str]] | None = None,
        chunk_size: int = 1000,
        chunk_overlap: int = 200,
        replace_existing: bool = False,
    ) -> DocumentIngestionResult:
        registration = self.document_registry.register(
            kind="pdf",
            source_path=pdf_path,
            requested_id=doc_id,
            captions=captions,
            replace_existing=replace_existing,
        )
        resolved_doc_id = registration.doc_id
        caption_objects = _normalise_caption_mapping(resolved_doc_id, captions)
        loader = PDFLoader(pdf_path, resolved_doc_id, caption_objects)
        page_chunks, caption_map = loader.load()
        text_chunks = chunk_content_chunks(
            page_chunks, chunk_size=chunk_size, chunk_overlap=chunk_overlap
        )
        asset_lookup = _build_asset_lookup(resolved_doc_id, assets)
        caption_chunks = captions_to_chunks(caption_map.values(), asset_lookup=asset_lookup)
        all_chunks = list(text_chunks) + list(caption_chunks)
        ingested = self.ingest(all_chunks, replace_existing=replace_existing)
        return DocumentIngestionResult(
            doc_id=resolved_doc_id,
            ingested_chunks=ingested,
            caption_index=dict(registration.captions),
        )

    def ingest_media_transcript(
        self,
        media_path: Path | str,
        file_id: str,
        *,
        model_name: str = "base",
        word_timestamps: bool = False,
        replace_existing: bool = False,
        chunk_size: int | None = 1000,
        chunk_overlap: int = 200,
        transcribe_kwargs: Mapping[str, object] | None = None,
        load_kwargs: Mapping[str, object] | None = None,
    ) -> MediaIngestionResult:
        registration = self.document_registry.register(
            kind="media",
            source_path=media_path,
            requested_id=file_id,
            replace_existing=replace_existing,
        )
        resolved_file_id = registration.doc_id
        transcriber = WhisperTranscriber(model_name=model_name, **dict(load_kwargs or {}))
        result = transcriber.transcribe(
            media_path,
            resolved_file_id,
            word_timestamps=word_timestamps,
            **dict(transcribe_kwargs or {}),
        )

        ingest_chunks: Sequence[ContentChunk]
        if chunk_size is not None:
            ingest_chunks = chunk_content_chunks(
                result.chunks,
                chunk_size=chunk_size,
                chunk_overlap=chunk_overlap,
            )
        else:
            ingest_chunks = result.chunks

        ingested = self.ingest(ingest_chunks, replace_existing=replace_existing)
        if ingest_chunks is not result.chunks:
            result = TranscriptionResult(text=result.text, chunks=list(ingest_chunks), raw=result.raw)
        return MediaIngestionResult(
            file_id=resolved_file_id,
            ingested_chunks=ingested,
            transcription=result,
        )

    def batch_reindex(self, documents: Mapping[str, Sequence[ContentChunk]]) -> Dict[str, int]:
        results: Dict[str, int] = {}
        for source, doc_chunks in documents.items():
            logger.info(
                "Starting batch re-index for source=%s with %d chunks", source, len(doc_chunks)
            )
            self.vector_store.clear_source(source)
            total = 0
            chunk_seq = list(doc_chunks)
            for start in range(0, len(chunk_seq), self.config.reindex_batch_size):
                batch = chunk_seq[start : start + self.config.reindex_batch_size]
                stored = self.pipeline.ingest(batch)
                total += len(stored)
                logger.info(
                    "Re-indexed %d chunks for source=%s (batch %d-%d)",
                    len(stored),
                    source,
                    start,
                    start + len(batch) - 1,
                )

            self.metrics.ingested_documents += 1
            self.metrics.ingested_chunks += total
            results[source] = total
        return results

    def query(self, query: str, *, top_k: int | None = None) -> ResponsePayload:
        requested_top_k = top_k or self.config.default_top_k
        retrieved = self.retriever.retrieve(query, top_k=requested_top_k)
        answer = self.answer_synthesiser(retrieved)
        payload = self.response_composer.compose(answer, retrieved)
        self.metrics.queries += 1
        logger.info(
            "Executed query with top_k=%d and returned %d citations",
            requested_top_k,
            len(payload.citations),
        )
        return payload

    def metrics_snapshot(self) -> Dict[str, int]:
        return self.metrics.as_dict()


def _payload_to_chunk(payload: Mapping[str, object]) -> ContentChunk:
    if "text" not in payload:
        raise HTTPException(status_code=400, detail="chunk payload missing 'text'")
    text = str(payload["text"]).strip()
    if not text:
        raise HTTPException(status_code=400, detail="chunk text cannot be empty")

    metadata_payload = payload.get("metadata")
    if not isinstance(metadata_payload, Mapping):
        raise HTTPException(status_code=400, detail="chunk metadata must be an object")

    if "source" not in metadata_payload:
        raise HTTPException(status_code=400, detail="metadata must include 'source'")

    metadata = Metadata(
        source=str(metadata_payload["source"]),
        page=int(metadata_payload["page"]) if metadata_payload.get("page") is not None else None,
        figure=str(metadata_payload["figure"]) if metadata_payload.get("figure") is not None else None,
        timestamp_start=float(metadata_payload["timestamp_start"]) if metadata_payload.get("timestamp_start") is not None else None,
        timestamp_end=float(metadata_payload["timestamp_end"]) if metadata_payload.get("timestamp_end") is not None else None,
        asset_url=str(metadata_payload["asset_url"]) if metadata_payload.get("asset_url") is not None else None,
    )
    return ContentChunk(text=text, metadata=metadata)


def create_app(service: RAGService | None = None) -> FastAPI:
    """Create a FastAPI application exposing the service endpoints."""

    if service is None:
        raise ValueError("A RAGService instance must be provided to create the app.")

    app = FastAPI(title="TikTik RAG Service")

    if HAS_PYDANTIC:

        @app.post("/ingest", response_model=IngestResponse)
<<<<<<< HEAD
        def ingest(request: IngestRequest) -> Dict[str, object]:
=======
        def ingest(request: Dict[str, object] | IngestRequest) -> Dict[str, object]:
>>>>>>> c79adcef
            payload = _parse_model(request, IngestRequest, context="ingest")
            chunks = [_chunk_payload_to_content(chunk) for chunk in payload.chunks]
            ingested = service.ingest(chunks, replace_existing=payload.replace_existing)
            response = IngestResponse(ingested=ingested, metrics=service.metrics_snapshot())
            return response.model_dump()

        @app.post("/reindex", response_model=ReindexResponse)
<<<<<<< HEAD
        def reindex(request: ReindexRequest) -> Dict[str, object]:
=======
        def reindex(request: Dict[str, object] | ReindexRequest) -> Dict[str, object]:
>>>>>>> c79adcef
            payload = _parse_model(request, ReindexRequest, context="reindex")
            mapping: Dict[str, Sequence[ContentChunk]] = {}
            for document in payload.documents:
                mapping[document.source] = [
                    _chunk_payload_to_content(chunk) for chunk in document.chunks
                ]
            results = service.batch_reindex(mapping)
            response = ReindexResponse(results=results, metrics=service.metrics_snapshot())
            return response.model_dump()

        @app.post("/query", response_model=QueryResponse)
<<<<<<< HEAD
        def query(request: QueryRequest) -> Dict[str, object]:
=======
        def query(request: Dict[str, object] | QueryRequest) -> Dict[str, object]:
>>>>>>> c79adcef
            payload = _parse_model(request, QueryRequest, context="query")
            result = service.query(payload.query, top_k=payload.top_k)
            response = QueryResponse(
                answer=result.answer,
                citations=result.citations,
                assets=result.assets,
            )
            return response.model_dump()

        @app.post("/ingest/pdf", response_model=PDFIngestResponse)
<<<<<<< HEAD
        def ingest_pdf(request: PDFIngestRequest) -> Dict[str, object]:
=======
        def ingest_pdf(request: Dict[str, object] | PDFIngestRequest) -> Dict[str, object]:
>>>>>>> c79adcef
            payload = _parse_model(request, PDFIngestRequest, context="ingest/pdf")

            try:
                result = service.ingest_pdf_document(
                    payload.pdf_path,
                    payload.doc_id,
                    captions=payload.captions,
                    assets=payload.assets,
                    chunk_size=payload.chunk_size,
                    chunk_overlap=payload.chunk_overlap,
                    replace_existing=payload.replace_existing,
                )
            except ValueError as exc:
                raise HTTPException(status_code=400, detail=str(exc)) from exc
            except RuntimeError as exc:  # pragma: no cover - dependency errors
                raise HTTPException(status_code=500, detail=str(exc)) from exc

            response = PDFIngestResponse(
                doc_id=result.doc_id,
                ingested=result.ingested_chunks,
                captions=result.caption_index,
                metrics=service.metrics_snapshot(),
            )
            return response.model_dump()

        @app.post("/ingest/media", response_model=MediaIngestResponse)
<<<<<<< HEAD
        def ingest_media(request: MediaIngestRequest) -> Dict[str, object]:
=======
        def ingest_media(request: Dict[str, object] | MediaIngestRequest) -> Dict[str, object]:
>>>>>>> c79adcef
            payload = _parse_model(request, MediaIngestRequest, context="ingest/media")

            try:
                result = service.ingest_media_transcript(
                    payload.media_path,
                    payload.file_id,
                    model_name=payload.model_name,
                    word_timestamps=payload.word_timestamps,
                    replace_existing=payload.replace_existing,
                    chunk_size=payload.chunk_size,
                    chunk_overlap=payload.chunk_overlap,
                    transcribe_kwargs=dict(payload.transcribe_kwargs or {}),
                    load_kwargs=dict(payload.load_kwargs or {}),
                )
            except ValueError as exc:
                raise HTTPException(status_code=400, detail=str(exc)) from exc
            except RuntimeError as exc:  # pragma: no cover - dependency errors
                raise HTTPException(status_code=500, detail=str(exc)) from exc

            response = MediaIngestResponse(
                file_id=result.file_id,
                ingested=result.ingested_chunks,
                transcript=result.transcription.text,
                segments=[chunk.as_record() for chunk in result.transcription.chunks],
                metrics=service.metrics_snapshot(),
            )
            return response.model_dump()

    else:

        def _parse_nested_mapping(
            name: str, payload: object
        ) -> Mapping[int, Mapping[str, str]] | None:
            if payload is None:
                return None
            if not isinstance(payload, Mapping):
                raise HTTPException(
                    status_code=400, detail=f"{name} must be an object keyed by page"
                )
            normalised: Dict[int, Dict[str, str]] = {}
            for page_key, figure_map in payload.items():
                try:
                    page = int(page_key)
                except (TypeError, ValueError):
                    raise HTTPException(
                        status_code=400, detail=f"{name} keys must be integers"
                    ) from None
                if not isinstance(figure_map, Mapping):
                    raise HTTPException(
                        status_code=400,
                        detail=f"{name}[{page}] must be an object of figure -> value",
                    )
                normalised[page] = {
                    str(figure): str(value) for figure, value in figure_map.items()
                }
            return normalised

        @app.post("/ingest")
        def ingest(request: Dict[str, object]) -> Dict[str, object]:
            raw_chunks = request.get("chunks")
            if not isinstance(raw_chunks, list):
                raise HTTPException(status_code=400, detail="'chunks' must be a list")
            replace_existing = bool(request.get("replace_existing", False))
            chunks = [_payload_to_chunk(chunk) for chunk in raw_chunks]
            ingested = service.ingest(chunks, replace_existing=replace_existing)
            return {"ingested": ingested, "metrics": service.metrics_snapshot()}

        @app.post("/reindex")
        def reindex(request: Dict[str, object]) -> Dict[str, object]:
            documents = request.get("documents")
            if not isinstance(documents, list) or not documents:
                raise HTTPException(
                    status_code=400, detail="No documents supplied for re-index"
                )
            mapping: Dict[str, Sequence[ContentChunk]] = {}
            for document in documents:
                if not isinstance(document, Mapping):
                    raise HTTPException(
                        status_code=400, detail="document entries must be objects"
                    )
                source = document.get("source")
                if not source:
                    raise HTTPException(
                        status_code=400, detail="document missing 'source'"
                    )
                raw_chunks = document.get("chunks")
                if not isinstance(raw_chunks, list):
                    raise HTTPException(
                        status_code=400, detail="document chunks must be a list"
                    )
                chunk_objects = [_payload_to_chunk(chunk) for chunk in raw_chunks]
                mapping[str(source)] = chunk_objects
            results = service.batch_reindex(mapping)
            return {"results": results, "metrics": service.metrics_snapshot()}

        @app.post("/query")
        def query(request: Dict[str, object]) -> Dict[str, object]:
            query_text = request.get("query")
            if not isinstance(query_text, str) or not query_text.strip():
                raise HTTPException(
                    status_code=400, detail="query must be a non-empty string"
                )
            top_k = request.get("top_k")
            if top_k is not None and (not isinstance(top_k, int) or top_k <= 0):
                raise HTTPException(
                    status_code=400, detail="top_k must be a positive integer"
                )
            payload = service.query(
                query_text, top_k=top_k if isinstance(top_k, int) else None
            )
            return {
                "answer": payload.answer,
                "citations": payload.citations,
                "assets": payload.assets,
            }

        @app.post("/ingest/pdf")
        def ingest_pdf(request: Dict[str, object]) -> Dict[str, object]:
            pdf_path = request.get("pdf_path")
            doc_id_raw = request.get("doc_id")
            if not isinstance(pdf_path, str) or not pdf_path.strip():
                raise HTTPException(
                    status_code=400, detail="pdf_path must be a non-empty string"
                )
            if doc_id_raw is None:
                doc_id = None
            elif isinstance(doc_id_raw, str) and doc_id_raw.strip():
                doc_id = doc_id_raw
            else:
                raise HTTPException(
                    status_code=400,
                    detail="doc_id must be a non-empty string if provided",
                )
            captions = _parse_nested_mapping("captions", request.get("captions"))
            assets = _parse_nested_mapping("assets", request.get("assets"))
            chunk_size = int(request.get("chunk_size", 1000) or 1000)
            chunk_overlap = int(request.get("chunk_overlap", 200) or 0)
            replace_existing = bool(request.get("replace_existing", False))

            try:
                result = service.ingest_pdf_document(
                    pdf_path,
                    doc_id,
                    captions=captions,
                    assets=assets,
                    chunk_size=chunk_size,
                    chunk_overlap=chunk_overlap,
                    replace_existing=replace_existing,
                )
            except ValueError as exc:
                raise HTTPException(status_code=400, detail=str(exc)) from exc
            except RuntimeError as exc:  # pragma: no cover - dependency errors
                raise HTTPException(status_code=500, detail=str(exc)) from exc

            return {
                "doc_id": result.doc_id,
                "ingested": result.ingested_chunks,
                "captions": result.caption_index,
                "metrics": service.metrics_snapshot(),
            }

        @app.post("/ingest/media")
        def ingest_media(request: Dict[str, object]) -> Dict[str, object]:
            media_path = request.get("media_path")
            file_id_raw = request.get("file_id")
            if not isinstance(media_path, str) or not media_path.strip():
                raise HTTPException(
                    status_code=400, detail="media_path must be a non-empty string"
                )
            if file_id_raw is None:
                file_id = None
            elif isinstance(file_id_raw, str) and file_id_raw.strip():
                file_id = file_id_raw
            else:
                raise HTTPException(
                    status_code=400,
                    detail="file_id must be a non-empty string if provided",
                )

            model_name = str(request.get("model_name", "base"))
            word_timestamps = bool(request.get("word_timestamps", False))
            replace_existing = bool(request.get("replace_existing", False))
            chunk_size_raw = request.get("chunk_size", 1000)
            chunk_size = int(chunk_size_raw) if chunk_size_raw is not None else None
            chunk_overlap = int(request.get("chunk_overlap", 200) or 0)

            transcribe_kwargs = request.get("transcribe_kwargs") or {}
            load_kwargs = request.get("load_kwargs") or {}
            if not isinstance(transcribe_kwargs, Mapping):
                raise HTTPException(
                    status_code=400,
                    detail="transcribe_kwargs must be an object if provided",
                )
            if not isinstance(load_kwargs, Mapping):
                raise HTTPException(
                    status_code=400,
                    detail="load_kwargs must be an object if provided",
                )

            try:
                result = service.ingest_media_transcript(
                    media_path,
                    file_id,
                    model_name=model_name,
                    word_timestamps=word_timestamps,
                    replace_existing=replace_existing,
                    chunk_size=chunk_size,
                    chunk_overlap=chunk_overlap,
                    transcribe_kwargs=transcribe_kwargs,
                    load_kwargs=load_kwargs,
                )
            except ValueError as exc:
                raise HTTPException(status_code=400, detail=str(exc)) from exc
            except RuntimeError as exc:  # pragma: no cover - dependency errors
                raise HTTPException(status_code=500, detail=str(exc)) from exc

            return {
                "file_id": result.file_id,
                "ingested": result.ingested_chunks,
                "transcript": result.transcription.text,
                "segments": [chunk.as_record() for chunk in result.transcription.chunks],
                "metrics": service.metrics_snapshot(),
            }

    @app.get("/metrics")
    def metrics() -> Dict[str, int]:
        return service.metrics_snapshot()

    return app


__all__ = [
    "DocumentIngestionResult",
    "MediaIngestionResult",
    "RAGService",
    "RAGServiceConfig",
    "create_app",
    "ServiceMetrics",
]
<|MERGE_RESOLUTION|>--- conflicted
+++ resolved
@@ -533,11 +533,7 @@
     if HAS_PYDANTIC:
 
         @app.post("/ingest", response_model=IngestResponse)
-<<<<<<< HEAD
-        def ingest(request: IngestRequest) -> Dict[str, object]:
-=======
         def ingest(request: Dict[str, object] | IngestRequest) -> Dict[str, object]:
->>>>>>> c79adcef
             payload = _parse_model(request, IngestRequest, context="ingest")
             chunks = [_chunk_payload_to_content(chunk) for chunk in payload.chunks]
             ingested = service.ingest(chunks, replace_existing=payload.replace_existing)
@@ -545,11 +541,7 @@
             return response.model_dump()
 
         @app.post("/reindex", response_model=ReindexResponse)
-<<<<<<< HEAD
-        def reindex(request: ReindexRequest) -> Dict[str, object]:
-=======
         def reindex(request: Dict[str, object] | ReindexRequest) -> Dict[str, object]:
->>>>>>> c79adcef
             payload = _parse_model(request, ReindexRequest, context="reindex")
             mapping: Dict[str, Sequence[ContentChunk]] = {}
             for document in payload.documents:
@@ -561,11 +553,7 @@
             return response.model_dump()
 
         @app.post("/query", response_model=QueryResponse)
-<<<<<<< HEAD
-        def query(request: QueryRequest) -> Dict[str, object]:
-=======
         def query(request: Dict[str, object] | QueryRequest) -> Dict[str, object]:
->>>>>>> c79adcef
             payload = _parse_model(request, QueryRequest, context="query")
             result = service.query(payload.query, top_k=payload.top_k)
             response = QueryResponse(
@@ -576,11 +564,7 @@
             return response.model_dump()
 
         @app.post("/ingest/pdf", response_model=PDFIngestResponse)
-<<<<<<< HEAD
-        def ingest_pdf(request: PDFIngestRequest) -> Dict[str, object]:
-=======
         def ingest_pdf(request: Dict[str, object] | PDFIngestRequest) -> Dict[str, object]:
->>>>>>> c79adcef
             payload = _parse_model(request, PDFIngestRequest, context="ingest/pdf")
 
             try:
@@ -607,11 +591,7 @@
             return response.model_dump()
 
         @app.post("/ingest/media", response_model=MediaIngestResponse)
-<<<<<<< HEAD
-        def ingest_media(request: MediaIngestRequest) -> Dict[str, object]:
-=======
         def ingest_media(request: Dict[str, object] | MediaIngestRequest) -> Dict[str, object]:
->>>>>>> c79adcef
             payload = _parse_model(request, MediaIngestRequest, context="ingest/media")
 
             try:
